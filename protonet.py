--- conflicted
+++ resolved
@@ -162,11 +162,7 @@
         return (
             F.cross_entropy(logits_query, labels_query),
             util.score(logits_support, labels_support),
-<<<<<<< HEAD
             util.score(logits_query, labels_query, print_)
-=======
-            util.score(logits_query, labels_query, print_=False)
->>>>>>> 289c217f
         )
 
     def threshold_train_step(self, task, print_=False):
@@ -509,7 +505,7 @@
 
 def main(args):
     log_dir = args.log_dir
-    # log_dir = '/home/advaya/CS330-Project/logs/protonet/cifar10.support_eps:5.query_eps:15.support_novel:5.query_novel:15.eps_lr:0.01.novel_lr:0.001.batch_size:16'
+    log_dir = '/home/advaya/CS330-Project/logs/protonet/cifar10.support_eps:5.query_eps:15.support_novel:5.query_novel:15.eps_lr:0.01.novel_lr:0.001.batch_size:16'
     if log_dir is None:
         log_dir = f'./logs/protonet/cifar{args.num_way}.' \
             f'support_eps:{args.num_support_epsilon}.query_eps:{args.num_query_epsilon}.'\
@@ -602,7 +598,7 @@
     parser.add_argument('--encoder_path', type=str, default='save/SupCon/cifar100_models/SupCon_cifar10_resnet18_lr_0.5_decay_0.0001_bsz_2048_temp_0.1_embdim_2048_trial_0_partition_train_data/cifar10-dataset_cosine_warm/ckpt_epoch_100.pth')
     parser.add_argument('--model', type=str, default='resnet18')
     parser.add_argument('--feature_dim', type=int, default=2048)
-    parser.add_argument('--pretrained', default=True, action='store_false')
+    parser.add_argument('--pretrained', type=bool, default=True)
 
     main_args = parser.parse_args()
     main(main_args)
